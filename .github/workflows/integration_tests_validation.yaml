--- conflicted
+++ resolved
@@ -24,11 +24,7 @@
     runs-on: ubuntu-latest
     strategy:
       matrix:
-<<<<<<< HEAD
-        rust: [1.56.1]
-=======
         rust: [1.56.1, 1.57.0]
->>>>>>> 12e61eb8
     steps:
       - uses: actions/checkout@v2
       - uses: actions-rs/toolchain@v1
