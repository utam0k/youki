on:
  push:
    branches:
      - main
  pull_request:
    branches:
      - main

jobs:
  rustfmt:
    runs-on: ubuntu-latest
    steps:
      - uses: actions/checkout@v2
      - uses: actions/cache@v2
        with:
          path: |
            ~/.cargo/bin/
            ~/.cargo/registry/index/
            ~/.cargo/registry/cache/
            ~/.cargo/git/db/
            target/
          key: ${{ runner.os }}-cargo-${{ hashFiles('**/Cargo.lock') }}
      - run: rustup component add rustfmt
      - name: Check formatting
        run: cargo fmt --all -- --check
  tests:
    runs-on: ubuntu-latest
    steps:
      - uses: actions/checkout@v2
      - uses: actions/cache@v2
        with:
          path: |
            ~/.cargo/bin/
            ~/.cargo/registry/index/
            ~/.cargo/registry/cache/
            ~/.cargo/git/db/
            target/
          key: ${{ runner.os }}-cargo-${{ hashFiles('**/Cargo.lock') }}
      - run: rustup component add clippy
      - run: sudo apt-get -y update
      - run: sudo apt-get install -y pkg-config libsystemd-dev libdbus-glib-1-dev
      - uses: actions-rs/clippy-check@v1
        with:
          token: ${{ secrets.GITHUB_TOKEN }}
          args: --all-features
      - name: Build
        run: ./build.sh
      - name: Run tests
<<<<<<< HEAD
        run: cargo test -- --skip integration
=======
        run: cargo test
      - name: Run doc tests
        run: cargo test --doc
>>>>>>> 005bb5a9
  integration_tests:
    runs-on: ubuntu-latest
    steps:
      - uses: actions/checkout@v2
        with:
          submodules: recursive
      - uses: actions/cache@v2
        with:
          path: |
            ~/.cargo/bin/
            ~/.cargo/registry/index/
            ~/.cargo/registry/cache/
            ~/.cargo/git/db/
            target/
          key: ${{ runner.os }}-cargo-${{ hashFiles('**/Cargo.lock') }}
      - uses: actions-rs/toolchain@v1
        with:
          toolchain: stable
      - run: sudo apt-get -y update
      - run: sudo apt-get install -y pkg-config libsystemd-dev libdbus-glib-1-dev
      - name: Build
        run: ./build.sh
      - uses: actions/setup-go@v2
        with:
          go-version: "1.11.0"
      - name: Run intetgration tests
        run: ./integration_test.sh<|MERGE_RESOLUTION|>--- conflicted
+++ resolved
@@ -46,13 +46,9 @@
       - name: Build
         run: ./build.sh
       - name: Run tests
-<<<<<<< HEAD
-        run: cargo test -- --skip integration
-=======
         run: cargo test
       - name: Run doc tests
         run: cargo test --doc
->>>>>>> 005bb5a9
   integration_tests:
     runs-on: ubuntu-latest
     steps:
