# youki: A container runtime in Rust

[![Discord](https://img.shields.io/discord/849943000770412575.svg?logo=discord)](https://discord.gg/zHnyXKSQFD)
[![GitHub commit activity](https://img.shields.io/github/commit-activity/m/containers/youki)](https://github.com/containers/youki/graphs/commit-activity)
[![GitHub contributors](https://img.shields.io/github/contributors/containers/youki)](https://github.com/containers/youki/graphs/contributors)
[![Github CI](https://github.com/containers/youki/actions/workflows/main.yml/badge.svg?branch=main)](https://github.com/containers/youki/actions)

<p align="center">
  <img src="docs/youki.png" width="230" height="230">
</p>

youki is an implementation of [runtime-spec](https://github.com/opencontainers/runtime-spec) in Rust, referring to [runc](https://github.com/opencontainers/runc).

# About the name

youki is pronounced as /joʊki/ or yoh-key.
youki is named after a Japanese word 'youki', which means 'a container'. In Japanese language, youki also means 'cheerful', 'merry', or 'hilarious'.

# Motivation

Here is why I am rewriting a new container runtime in Rust.

- Rust is one of the best languages to implement oci-runtime. Many container tools are written in Go. It's all very nice products. However, the container runtime requires the use of system calls, which requires a bit of special handling when implemented in Go. This is too tricky(e.g. _namespaces(7)_, _fork(2)_); with Rust, it's not that tricky and you can use system calls. Also, unlike C, Rust provides the benefit of memory management. Rust is not yet a major player in the container field, and Rust has the potential to contribute more to this field. I hope to be one of the examples of how Rust can be used in this field.
- youki has the potential to be faster and use less memory than runc. This means that it can work in environments with tight memory usage. I don't have any benchmarks, etc., as it is not yet fully operational, but I expect that it will probably perform better when implemented in Rust. In fact, [crun](https://github.com/containers/crun#performance), a container runtime implemented in C, is quite high performance. For example, it may be possible to experiment with asynchronous processing using async/await in some parts.
- The development of [railcar](https://github.com/oracle/railcar) has been suspended. This project was very nice but is no longer being developed. This project is inspired by it.
- I have fun implementing this. In fact, this may be the most important.

# Status of youki

youki is not at the practical stage yet. However, it is getting closer to practical use, running with docker and passing all the default tests provided by [opencontainers/runtime-tools](https://github.com/opencontainers/runtime-tools).
![youki demo](docs/demo.gif)

## Features

- [x] run with docker
- [ ] run with podman(WIP on [#24](https://github.com/containers/youki/issues/24))
- [x] pivot root
- [x] mount devices
- [x] namespaces
- [x] capabilities
- [x] rlimits
- [ ] cgroups v1(WIP on [#9](https://github.com/containers/youki/issues/9))
- [ ] cgroups v2(WIP on [#78](https://github.com/containers/youki/issues/78))
- [ ] seccomp(WIP on [#25](https://github.com/containers/youki/issues/25))
- [ ] hooks(WIP on [#13](https://github.com/containers/youki/issues/13))
- [ ] rootless(WIP on [#77](https://github.com/containers/youki/issues/77))

# Getting Started

Local build is only supported on linux.
For other platforms, please use the devcontainer that we prepared.

## Requires

- Rust(See [here](https://www.rust-lang.org/tools/install))
- Docker(See [here](https://docs.docker.com/engine/install))

## Dependencies

```sh
<<<<<<< HEAD
=======
$ cargo install cargo-when
```

### Debian, Ubuntu and related distributions

```sh
$ sudo dnf install        \
      pkg-config          \
      libsystemd-dev      \
      libdbus-glib-1-dev
```

### Fedora, Centos, RHEL and related distributions

```sh
$ sudo dnf install   \
      pkg-config     \
      systemd-devel  \
      dbus-devel
```

## Build

```sh
>>>>>>> 7578bac5
$ git clone git@github.com:containers/youki.git
$ cd youki
$ ./build.sh
$ ./youki -h # you can get information about youki command
```

## Tutorial

Let's try to run a container that executes `sleep 5` using youki.
Maybe this tutorial is need permission as root.

```sh
$ git clone git@github.com:containers/youki.git
$ cd youki
$ ./build.sh
$ mkdir tutorial
$ cd tutorial
$ mkdir rootfs
$ docker export $(docker create busybox) | tar -C rootfs -xvf -
```

Prepare a configuration file for the container that will run `sleep 5`.

```sh
$ curl https://gist.githubusercontent.com/utam0k/8ab419996633066eaf53ac9c66d962e7/raw/e81548f591f26ec03d85ce38b0443144573b4cf6/config.json -o config.json
$ cd ../
$ ./youki create -b tutorial tutorial_container
$ ./youki state tutorial_container # You can see the state the container is in as it is being generate.
$ ./youki start tutorial_container
$ ./youki state tutorial_container # Run it within 5 seconds to see the running container.
$ ./youki delete tutorial_container # Run it after the container is finished running.
```

Change the command to be executed in config.json and try something other than `sleep 5`.

## Usage

Starting the docker daemon.

```
$ dockerd --experimental --add-runtime="youki=$(pwd)/target/x86_64-unknown-linux-gnu/debug/youki"
```

You can use youki in a different terminal to start the container.

```
$ docker run -it --rm --runtime youki busybox
```

### Integration test

Go and node-tap are required to run integration test. See the [opencontainers/runtime-tools](https://github.com/opencontainers/runtime-tools) README for details.

```
$ git submodule update --init --recursive
$ ./integration_test.sh
```

# Community

We also have an active [Discord](https://discord.gg/h7R3HgWUct) if you'd like to come and chat with us.

# Design and implementation of youki

TBD(WIP on [#14](https://github.com/containers/youki/issues/14))

# Contribution

This project welcomes your PR and issues.
For example, refactoring, adding features, correcting English, etc.
If you need any help, you can contact me on [Twitter](https://twitter.com/utam0k).

Thanks to all the people who already contributed!

<a href="https://github.com/containers/youki/graphs/contributors">
  <img src="https://contributors-img.web.app/image?repo=containers/youki" />
</a><|MERGE_RESOLUTION|>--- conflicted
+++ resolved
@@ -57,12 +57,6 @@
 
 ## Dependencies
 
-```sh
-<<<<<<< HEAD
-=======
-$ cargo install cargo-when
-```
-
 ### Debian, Ubuntu and related distributions
 
 ```sh
@@ -84,7 +78,6 @@
 ## Build
 
 ```sh
->>>>>>> 7578bac5
 $ git clone git@github.com:containers/youki.git
 $ cd youki
 $ ./build.sh
