--- conflicted
+++ resolved
@@ -18,10 +18,7 @@
 cgroupsv2_devices = ["libcgroups/cgroupsv2_devices", "libcontainer/cgroupsv2_devices"]
 wasm-wasmer = ["wasmer", "wasmer-wasi"]
 wasm-wasmedge = ["wasmedge-sdk/standalone"]
-<<<<<<< HEAD
-=======
 wasm-wasmtime = ["wasmtime", "wasmtime-wasi"]
->>>>>>> 5105b014
 
 [dependencies.clap]
 version = "4.1.6"
@@ -48,11 +45,8 @@
 wasmer = { version = "2.2.0", optional = true }
 wasmer-wasi = { version = "2.3.0", optional = true }
 wasmedge-sdk = { version = "0.7.1", optional = true }
-<<<<<<< HEAD
-=======
 wasmtime = {version = "5.0.0", optional = true }
 wasmtime-wasi = {version = "5.0.0", optional = true }
->>>>>>> 5105b014
 
 [dev-dependencies]
 serial_test = "1.0.0"
