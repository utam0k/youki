--- conflicted
+++ resolved
@@ -45,13 +45,8 @@
 wasmer = { version = "2.2.0", optional = true }
 wasmer-wasi = { version = "2.3.0", optional = true }
 wasmedge-sdk = { version = "0.7.1", optional = true }
-<<<<<<< HEAD
 wasmtime = {version = "7.0.0", optional = true }
-wasmtime-wasi = {version = "6.0.1", optional = true }
-=======
-wasmtime = {version = "6.0.1", optional = true }
 wasmtime-wasi = {version = "7.0.0", optional = true }
->>>>>>> ceef09e9
 
 [dev-dependencies]
 serial_test = "1.0.0"
