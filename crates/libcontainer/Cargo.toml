--- conflicted
+++ resolved
@@ -46,13 +46,8 @@
 wasmer = { version = "2.2.0", optional = true }
 wasmer-wasi = { version = "2.3.0", optional = true }
 wasmedge-sdk = { version = "0.7.1", optional = true }
-<<<<<<< HEAD
 wasmtime = {version = "5.0.0", optional = true }
-wasmtime-wasi = {version = "4.0.0", optional = true }
-=======
-wasmtime = {version = "4.0.0", optional = true }
 wasmtime-wasi = {version = "5.0.0", optional = true }
->>>>>>> b651a867
 
 [dev-dependencies]
 oci-spec = { version = "^0.5.5", features = ["proptests", "runtime"] }
